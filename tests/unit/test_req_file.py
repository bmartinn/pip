import os
import subprocess
import textwrap

from mock import patch, Mock
import pytest
from pretend import stub

import pip
from pip.exceptions import (RequirementsFileParseError)
from pip.download import PipSession
from pip.index import PackageFinder
from pip.req.req_install import InstallRequirement
from pip.req.req_file import (parse_requirements, process_line, join_lines,
<<<<<<< HEAD
                              ignore_comments, break_args_options)
from tests.lib import requirements_file
=======
                              ignore_comments, break_args_options, skip_regex,
                              preprocess)
>>>>>>> 6aab626e


@pytest.fixture
def session():
    return PipSession()


@pytest.fixture
def finder(session):
    return PackageFinder([], [], session=session)


@pytest.fixture
def options(session):
    return stub(
        isolated_mode=False, default_vcs=None, index_url='default_url',
        skip_requirements_regex=False,
        format_control=pip.index.FormatControl(set(), set()))


class TestPreprocess(object):
    """tests for `preprocess`"""

    def test_comments_processed_before_joining_case1(self):
        content = textwrap.dedent("""\
          req1 \\
          # comment \\
          req2
        """)
        result = preprocess(content, None)
        assert list(result) == [(1, 'req1 req2')]

    def test_comments_processed_before_joining_case2(self):
        content = textwrap.dedent("""\
          req1\\
          # comment
        """)
        result = preprocess(content, None)
        assert list(result) == [(1, 'req1')]

    def test_comments_processed_before_joining_case3(self):
        content = textwrap.dedent("""\
          req1 \\
          # comment
          req2
        """)
        result = preprocess(content, None)
        assert list(result) == [(1, 'req1 req2')]

    def test_skip_regex_after_joining_case1(self, options):
        content = textwrap.dedent("""\
          patt\\
          ern
          line2
        """)
        options.skip_requirements_regex = 'pattern'
        result = preprocess(content, options)
        assert list(result) == [(3, 'line2')]

    def test_skip_regex_after_joining_case2(self, options):
        content = textwrap.dedent("""\
          pattern \\
          line2
          line3
        """)
        options.skip_requirements_regex = 'pattern'
        result = preprocess(content, options)
        assert list(result) == [(3, 'line3')]


class TestIgnoreComments(object):
    """tests for `ignore_comment`"""

    def test_ignore_line(self):
        lines = [(1, ''), (2, 'req1'), (3, 'req2')]
        result = ignore_comments(lines)
        assert list(result) == [(2, 'req1'), (3, 'req2')]

    def test_ignore_comment(self):
        lines = [(1, 'req1'), (2, '# comment'), (3, 'req2')]
        result = ignore_comments(lines)
        assert list(result) == [(1, 'req1'), (3, 'req2')]

    def test_strip_comment(self):
        lines = [(1, 'req1'), (2, 'req # comment'), (3, 'req2')]
        result = ignore_comments(lines)
        assert list(result) == [(1, 'req1'), (2, 'req'), (3, 'req2')]


class TestJoinLines(object):
    """tests for `join_lines`"""

    def test_join_lines(self):
        lines = enumerate([
            'line 1',
            'line 2:1 \\',
            'line 2:2',
            'line 3:1 \\',
            'line 3:2 \\',
            'line 3:3',
            'line 4'
        ], start=1)
        expect = [
            (1, 'line 1'),
            (2, 'line 2:1 line 2:2'),
            (4, 'line 3:1 line 3:2 line 3:3'),
            (7, 'line 4'),
        ]
        assert expect == list(join_lines(lines))

    def test_last_line_with_escape(self):
        lines = enumerate([
            'line 1',
            'line 2 \\',
        ], start=1)
        expect = [
            (1, 'line 1'),
            (2, 'line 2 '),
        ]
        assert expect == list(join_lines(lines))


class TestSkipRegex(object):
    """tests for `skip_reqex``"""

    def test_skip_regex_pattern_match(self):
        options = stub(skip_requirements_regex='.*Bad.*')
        line = '--extra-index-url Bad'
        assert [] == list(skip_regex(enumerate([line]), options))

    def test_skip_regex_pattern_not_match(self):
        options = stub(skip_requirements_regex='.*Bad.*')
        line = '--extra-index-url Good'
        assert [(0, line)] == list(skip_regex(enumerate([line]), options))

    def test_skip_regex_no_options(self):
        options = None
        line = '--extra-index-url Good'
        assert [(0, line)] == list(skip_regex(enumerate([line]), options))

    def test_skip_regex_no_skip_option(self):
        options = stub(skip_requirements_regex=None)
        line = '--extra-index-url Good'
        assert [(0, line)] == list(skip_regex(enumerate([line]), options))


class TestProcessLine(object):
    """tests for `process_line`"""

    def test_parser_error(self):
        with pytest.raises(RequirementsFileParseError):
            list(process_line("--bogus", "file", 1))

    def test_only_one_req_per_line(self):
        # pkg_resources raises the ValueError
        with pytest.raises(ValueError):
            list(process_line("req1 req2", "file", 1))

    def test_yield_line_requirement(self):
        line = 'SomeProject'
        filename = 'filename'
        comes_from = '-r %s (line %s)' % (filename, 1)
        req = InstallRequirement.from_line(line, comes_from=comes_from)
        assert repr(list(process_line(line, filename, 1))[0]) == repr(req)

    def test_yield_line_constraint(self):
        line = 'SomeProject'
        filename = 'filename'
        comes_from = '-c %s (line %s)' % (filename, 1)
        req = InstallRequirement.from_line(
            line, comes_from=comes_from, constraint=True)
        found_req = list(process_line(line, filename, 1, constraint=True))[0]
        assert repr(found_req) == repr(req)
        assert found_req.constraint is True

    def test_yield_line_requirement_with_spaces_in_specifier(self):
        line = 'SomeProject >= 2'
        filename = 'filename'
        comes_from = '-r %s (line %s)' % (filename, 1)
        req = InstallRequirement.from_line(line, comes_from=comes_from)
        assert repr(list(process_line(line, filename, 1))[0]) == repr(req)
        assert req.req.specs == [('>=', '2')]

    def test_yield_editable_requirement(self):
        url = 'git+https://url#egg=SomeProject'
        line = '-e %s' % url
        filename = 'filename'
        comes_from = '-r %s (line %s)' % (filename, 1)
        req = InstallRequirement.from_editable(url, comes_from=comes_from)
        assert repr(list(process_line(line, filename, 1))[0]) == repr(req)

    def test_yield_editable_constraint(self):
        url = 'git+https://url#egg=SomeProject'
        line = '-e %s' % url
        filename = 'filename'
        comes_from = '-c %s (line %s)' % (filename, 1)
        req = InstallRequirement.from_editable(
            url, comes_from=comes_from, constraint=True)
        found_req = list(process_line(line, filename, 1, constraint=True))[0]
        assert repr(found_req) == repr(req)
        assert found_req.constraint is True

    def test_nested_requirements_file(self, monkeypatch):
        line = '-r another_file'
        req = InstallRequirement.from_line('SomeProject')
        import pip.req.req_file

        def stub_parse_requirements(req_url, finder, comes_from, options,
                                    session, wheel_cache, constraint):
            return [(req, constraint)]
        parse_requirements_stub = stub(call=stub_parse_requirements)
        monkeypatch.setattr(pip.req.req_file, 'parse_requirements',
                            parse_requirements_stub.call)
        assert list(process_line(line, 'filename', 1)) == [(req, False)]

    def test_nested_constraints_file(self, monkeypatch):
        line = '-c another_file'
        req = InstallRequirement.from_line('SomeProject')
        import pip.req.req_file

        def stub_parse_requirements(req_url, finder, comes_from, options,
                                    session, wheel_cache, constraint):
            return [(req, constraint)]
        parse_requirements_stub = stub(call=stub_parse_requirements)
        monkeypatch.setattr(pip.req.req_file, 'parse_requirements',
                            parse_requirements_stub.call)
        assert list(process_line(line, 'filename', 1)) == [(req, True)]

    def test_options_on_a_requirement_line(self):
        line = 'SomeProject --install-option=yo1 --install-option yo2 '\
               '--global-option="yo3" --global-option "yo4"'
        filename = 'filename'
        req = list(process_line(line, filename, 1))[0]
        assert req.options == {
            'global_options': ['yo3', 'yo4'],
            'install_options': ['yo1', 'yo2']}

    def test_hash_options(self):
        """Test the --hash option: mostly its value storage.

        Make sure it reads and preserve multiple hashes.

        """
        line = ('SomeProject --hash=sha256:2cf24dba5fb0a30e26e83b2ac5b9e29e1b1'
                '61e5c1fa7425e73043362938b9824 '
                '--hash=sha384:59e1748777448c69de6b800d7a33bbfb9ff1b463e44354c'
                '3553bcdb9c666fa90125a3c79f90397bdf5f6a13de828684f '
                '--hash=sha256:486ea46224d1bb4fb680f34f7c9ad96a8f24ec88be73ea8'
                'e5a6c65260e9cb8a7')
        filename = 'filename'
        req = list(process_line(line, filename, 1))[0]
        assert req.options == {'hashes': {
            'sha256': ['2cf24dba5fb0a30e26e83b2ac5b9e29e1b161e5c1fa7425e730433'
                       '62938b9824',
                       '486ea46224d1bb4fb680f34f7c9ad96a8f24ec88be73ea8e5a6c65'
                       '260e9cb8a7'],
            'sha384': ['59e1748777448c69de6b800d7a33bbfb9ff1b463e44354c3553bcd'
                       'b9c666fa90125a3c79f90397bdf5f6a13de828684f']}}

    def test_set_isolated(self, options):
        line = 'SomeProject'
        filename = 'filename'
        options.isolated_mode = True
        result = process_line(line, filename, 1, options=options)
        assert list(result)[0].isolated

    def test_set_default_vcs(self, options):
        url = 'https://url#egg=SomeProject'
        line = '-e %s' % url
        filename = 'filename'
        options.default_vcs = 'git'
        result = process_line(line, filename, 1, options=options)
        assert list(result)[0].link.url == 'git+' + url

    def test_set_finder_no_index(self, finder):
        list(process_line("--no-index", "file", 1, finder=finder))
        assert finder.index_urls == []

    def test_set_finder_index_url(self, finder):
        list(process_line("--index-url=url", "file", 1, finder=finder))
        assert finder.index_urls == ['url']

    def test_set_finder_find_links(self, finder):
        list(process_line("--find-links=url", "file", 1, finder=finder))
        assert finder.find_links == ['url']

    def test_set_finder_extra_index_urls(self, finder):
        list(process_line("--extra-index-url=url", "file", 1, finder=finder))
        assert finder.index_urls == ['url']

    def test_set_finder_use_wheel(self, finder):
        list(process_line("--use-wheel", "file", 1, finder=finder))
        no_use_wheel_fmt = pip.index.FormatControl(set(), set())
        assert finder.format_control == no_use_wheel_fmt

    def test_set_finder_no_use_wheel(self, finder):
        list(process_line("--no-use-wheel", "file", 1, finder=finder))
        no_use_wheel_fmt = pip.index.FormatControl(set([':all:']), set())
        assert finder.format_control == no_use_wheel_fmt

    def test_set_finder_trusted_host(self, finder):
        list(process_line("--trusted-host=url", "file", 1, finder=finder))
        assert finder.secure_origins == [('*', 'url', '*')]

    def test_noop_always_unzip(self, finder):
        # noop, but confirm it can be set
        list(process_line("--always-unzip", "file", 1, finder=finder))

    def test_noop_finder_no_allow_unsafe(self, finder):
        # noop, but confirm it can be set
        list(process_line("--no-allow-insecure", "file", 1, finder=finder))

    def test_set_finder_allow_all_prereleases(self, finder):
        list(process_line("--pre", "file", 1, finder=finder))
        assert finder.allow_all_prereleases

    def test_relative_local_find_links(self, finder, monkeypatch):
        """
        Test a relative find_links path is joined with the req file directory
        """
        req_file = '/path/req_file.txt'
        nested_link = '/path/rel_path'
        exists_ = os.path.exists

        def exists(path):
            if path == nested_link:
                return True
            else:
                exists_(path)
        monkeypatch.setattr(os.path, 'exists', exists)
        list(process_line("--find-links=rel_path", req_file, 1,
                          finder=finder))
        assert finder.find_links == [nested_link]

    def test_relative_http_nested_req_files(self, finder, monkeypatch):
        """
        Test a relative nested req file path is joined with the req file url
        """
        req_file = 'http://me.com/me/req_file.txt'

        def parse(*args, **kwargs):
            return iter([])
        mock_parse = Mock()
        mock_parse.side_effect = parse
        monkeypatch.setattr(pip.req.req_file, 'parse_requirements', mock_parse)
        list(process_line("-r reqs.txt", req_file, 1, finder=finder))
        call = mock_parse.mock_calls[0]
        assert call[1][0] == 'http://me.com/me/reqs.txt'

    def test_relative_local_nested_req_files(self, finder, monkeypatch):
        """
        Test a relative nested req file path is joined with the req file dir
        """
        req_file = '/path/req_file.txt'

        def parse(*args, **kwargs):
            return iter([])
        mock_parse = Mock()
        mock_parse.side_effect = parse
        monkeypatch.setattr(pip.req.req_file, 'parse_requirements', mock_parse)
        list(process_line("-r reqs.txt", req_file, 1, finder=finder))
        call = mock_parse.mock_calls[0]
        assert call[1][0] == '/path/reqs.txt'

    def test_absolute_local_nested_req_files(self, finder, monkeypatch):
        """
        Test an absolute nested req file path
        """
        req_file = '/path/req_file.txt'

        def parse(*args, **kwargs):
            return iter([])
        mock_parse = Mock()
        mock_parse.side_effect = parse
        monkeypatch.setattr(pip.req.req_file, 'parse_requirements', mock_parse)
        list(process_line("-r /other/reqs.txt", req_file, 1, finder=finder))
        call = mock_parse.mock_calls[0]
        assert call[1][0] == '/other/reqs.txt'

    def test_absolute_http_nested_req_file_in_local(self, finder, monkeypatch):
        """
        Test a nested req file url in a local req file
        """
        req_file = '/path/req_file.txt'

        def parse(*args, **kwargs):
            return iter([])
        mock_parse = Mock()
        mock_parse.side_effect = parse
        monkeypatch.setattr(pip.req.req_file, 'parse_requirements', mock_parse)
        list(process_line("-r http://me.com/me/reqs.txt", req_file, 1,
                          finder=finder))
        call = mock_parse.mock_calls[0]
        assert call[1][0] == 'http://me.com/me/reqs.txt'

    def test_set_finder_process_dependency_links(self, finder):
        list(process_line(
            "--process-dependency-links", "file", 1, finder=finder))
        assert finder.process_dependency_links


class TestBreakOptionsArgs(object):

    def test_no_args(self):
        assert ('', '--option') == break_args_options('--option')

    def test_no_options(self):
        assert ('arg arg', '') == break_args_options('arg arg')

    def test_args_short_options(self):
        result = break_args_options('arg arg -s')
        assert ('arg arg', '-s') == result

    def test_args_long_options(self):
        result = break_args_options('arg arg --long')
        assert ('arg arg', '--long') == result


class TestOptionVariants(object):

    # this suite is really just testing optparse, but added it anyway

    def test_variant1(self, finder):
        list(process_line("-i url", "file", 1, finder=finder))
        assert finder.index_urls == ['url']

    def test_variant2(self, finder):
        list(process_line("-i 'url'", "file", 1, finder=finder))
        assert finder.index_urls == ['url']

    def test_variant3(self, finder):
        list(process_line("--index-url=url", "file", 1, finder=finder))
        assert finder.index_urls == ['url']

    def test_variant4(self, finder):
        list(process_line("--index-url url", "file", 1, finder=finder))
        assert finder.index_urls == ['url']

    def test_variant5(self, finder):
        list(process_line("--index-url='url'", "file", 1, finder=finder))
        assert finder.index_urls == ['url']


class TestParseRequirements(object):
    """tests for `parse_requirements`"""

    @pytest.mark.network
    def test_remote_reqs_parse(self):
        """
        Test parsing a simple remote requirements file
        """
        # this requirements file just contains a comment previously this has
        # failed in py3: https://github.com/pypa/pip/issues/760
        for req in parse_requirements(
                'https://raw.githubusercontent.com/pypa/'
                'pip-test-package/master/'
                'tests/req_just_comment.txt', session=PipSession()):
            pass

    def test_multiple_appending_options(self, tmpdir, finder, options):
        with open(tmpdir.join("req1.txt"), "w") as fp:
            fp.write("--extra-index-url url1 \n")
            fp.write("--extra-index-url url2 ")

        list(parse_requirements(tmpdir.join("req1.txt"), finder=finder,
                                session=PipSession(), options=options))

        assert finder.index_urls == ['url1', 'url2']

    def test_skip_regex(self, tmpdir, finder, options):
        options.skip_requirements_regex = '.*Bad.*'
        with open(tmpdir.join("req1.txt"), "w") as fp:
            fp.write("--extra-index-url Bad \n")
            fp.write("--extra-index-url Good ")

        list(parse_requirements(tmpdir.join("req1.txt"), finder=finder,
                                options=options, session=PipSession()))

        assert finder.index_urls == ['Good']

    def test_join_lines(self, tmpdir, finder):
        with open(tmpdir.join("req1.txt"), "w") as fp:
            fp.write("--extra-index-url url1 \\\n--extra-index-url url2")

        list(parse_requirements(tmpdir.join("req1.txt"), finder=finder,
                                session=PipSession()))

        assert finder.index_urls == ['url1', 'url2']

    def test_req_file_parse_no_only_binary(self, data, finder):
        list(parse_requirements(
            data.reqfiles.join("supported_options2.txt"), finder,
            session=PipSession()))
        expected = pip.index.FormatControl(set(['fred']), set(['wilma']))
        assert finder.format_control == expected

    def test_req_file_parse_comment_start_of_line(self, tmpdir, finder):
        """
        Test parsing comments in a requirements file
        """
        with open(tmpdir.join("req1.txt"), "w") as fp:
            fp.write("# Comment ")

        reqs = list(parse_requirements(tmpdir.join("req1.txt"), finder,
                    session=PipSession()))

        assert not reqs

    def test_req_file_parse_comment_end_of_line_with_url(self, tmpdir, finder):
        """
        Test parsing comments in a requirements file
        """
        with open(tmpdir.join("req1.txt"), "w") as fp:
            fp.write("https://example.com/foo.tar.gz # Comment ")

        reqs = list(parse_requirements(tmpdir.join("req1.txt"), finder,
                    session=PipSession()))

        assert len(reqs) == 1
        assert reqs[0].link.url == "https://example.com/foo.tar.gz"

    def test_req_file_parse_egginfo_end_of_line_with_url(self, tmpdir, finder):
        """
        Test parsing comments in a requirements file
        """
        with open(tmpdir.join("req1.txt"), "w") as fp:
            fp.write("https://example.com/foo.tar.gz#egg=wat")

        reqs = list(parse_requirements(tmpdir.join("req1.txt"), finder,
                    session=PipSession()))

        assert len(reqs) == 1
        assert reqs[0].name == "wat"

    def test_req_file_no_finder(self, tmpdir):
        """
        Test parsing a requirements file without a finder
        """
        with open(tmpdir.join("req.txt"), "w") as fp:
            fp.write("""
    --find-links https://example.com/
    --index-url https://example.com/
    --extra-index-url https://two.example.com/
    --no-use-wheel
    --no-index
            """)

        parse_requirements(tmpdir.join("req.txt"), session=PipSession())

    def test_install_requirements_with_options(self, tmpdir, finder, session,
                                               options):
        global_option = '--dry-run'
        install_option = '--prefix=/opt'

        content = '''
        --only-binary :all:
        INITools==2.0 --global-option="{global_option}" \
                        --install-option "{install_option}"
        '''.format(global_option=global_option, install_option=install_option)

        with requirements_file(content, tmpdir) as reqs_file:
            req = next(parse_requirements(reqs_file.abspath,
                                          finder=finder,
                                          options=options,
                                          session=session))

        req.source_dir = os.curdir
        with patch.object(subprocess, 'Popen') as popen:
            popen.return_value.stdout.readline.return_value = ""
            try:
                req.install([])
            except:
                pass

            call = popen.call_args_list[0][0][0]
            assert call.index(install_option) > \
                call.index('install') > \
                call.index(global_option) > 0
        assert options.format_control.no_binary == set([':all:'])
        assert options.format_control.only_binary == set([])<|MERGE_RESOLUTION|>--- conflicted
+++ resolved
@@ -12,13 +12,9 @@
 from pip.index import PackageFinder
 from pip.req.req_install import InstallRequirement
 from pip.req.req_file import (parse_requirements, process_line, join_lines,
-<<<<<<< HEAD
-                              ignore_comments, break_args_options)
-from tests.lib import requirements_file
-=======
                               ignore_comments, break_args_options, skip_regex,
                               preprocess)
->>>>>>> 6aab626e
+from tests.lib import requirements_file
 
 
 @pytest.fixture
